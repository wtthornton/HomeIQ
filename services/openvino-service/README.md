--- conflicted
+++ resolved
@@ -200,7 +200,6 @@
 | `MODEL_CACHE_DIR` | `/app/models` | Model storage directory |
 | `LOG_LEVEL` | `INFO` | Logging level |
 | `DEVICE` | `CPU` | Device for inference |
-<<<<<<< HEAD
 | `OPENVINO_INFERENCE_TIMEOUT` | `30` | Max seconds to wait for any model inference before aborting |
 | `OPENVINO_MAX_TEXTS` | `100` | Maximum texts per embedding request |
 | `OPENVINO_MAX_TEXT_LENGTH` | `10000` | Maximum characters per text input |
@@ -210,17 +209,6 @@
 | `OPENVINO_MAX_PATTERN_LENGTH` | `8000` | Maximum characters for classification payloads |
 | `OPENVINO_PRELOAD_MODELS` | `false` | Preload all models on startup (true/false) |
 | `OPENVINO_CLEAN_CACHE_ON_SHUTDOWN` | `true` | Remove cached Hugging Face artifacts during shutdown |
-=======
-| `OPENVINO_PRELOAD_MODELS` | `false` | Pre-load models during startup instead of lazy loading |
-| `OPENVINO_MODEL_LOAD_TIMEOUT` | `180` | Seconds to wait for model downloads/compilation |
-| `OPENVINO_INFERENCE_TIMEOUT` | `30` | Seconds to wait for inference before aborting |
-| `OPENVINO_MAX_EMBEDDING_TEXTS` | `100` | Max texts accepted by `/embeddings` |
-| `OPENVINO_MAX_TEXT_LENGTH` | `4000` | Max characters per text / query |
-| `OPENVINO_MAX_RERANK_CANDIDATES` | `200` | Max candidates accepted by `/rerank` |
-| `OPENVINO_MAX_RERANK_TOP_K` | `50` | Hard cap on `top_k` for reranking |
-| `OPENVINO_MAX_PATTERN_LENGTH` | `4000` | Max characters accepted by `/classify` |
-| `OPENVINO_CLEAR_CACHE_ON_CLEANUP` | `false` | Purge cached HuggingFace artifacts on shutdown |
->>>>>>> b17c7bfa
 
 ### Example `.env`
 
