"""
OpenVINO Service - Optimized Model Inference
Phase 1: Containerized AI Models

Provides optimized model inference for:
- all-MiniLM-L6-v2 (INT8) - Embeddings
- bge-reranker-base (INT8) - Re-ranking  
- flan-t5-small (INT8) - Classification
"""

import asyncio
import logging
import os
import time
from contextlib import asynccontextmanager
from typing import Any, Dict, List

from fastapi import FastAPI, HTTPException
from fastapi.middleware.cors import CORSMiddleware
from pydantic import BaseModel, Field

from .models.openvino_manager import OpenVINOManager

MAX_TEXTS = int(os.getenv("OPENVINO_MAX_TEXTS", "100"))
MAX_TEXT_LENGTH = int(os.getenv("OPENVINO_MAX_TEXT_LENGTH", "10000"))
MAX_RERANK_CANDIDATES = int(os.getenv("OPENVINO_MAX_RERANK_CANDIDATES", "200"))
MAX_TOP_K = int(os.getenv("OPENVINO_MAX_TOP_K", "50"))
MAX_QUERY_LENGTH = int(os.getenv("OPENVINO_MAX_QUERY_LENGTH", "2000"))
MAX_PATTERN_LENGTH = int(os.getenv("OPENVINO_MAX_PATTERN_LENGTH", "8000"))
PRELOAD_MODELS = os.getenv("OPENVINO_PRELOAD_MODELS", "false").lower() in {"1", "true", "yes"}

# Configure logging
logging.basicConfig(level=logging.INFO)
logger = logging.getLogger(__name__)

# Service guards & configuration
MAX_EMBEDDING_TEXTS = int(os.getenv("OPENVINO_MAX_EMBEDDING_TEXTS", "100"))
MAX_TEXT_LENGTH = int(os.getenv("OPENVINO_MAX_TEXT_LENGTH", "4000"))
MAX_RERANK_CANDIDATES = int(os.getenv("OPENVINO_MAX_RERANK_CANDIDATES", "200"))
MAX_RERANK_TOP_K = int(os.getenv("OPENVINO_MAX_RERANK_TOP_K", "50"))
MAX_PATTERN_LENGTH = int(os.getenv("OPENVINO_MAX_PATTERN_LENGTH", "4000"))
PRELOAD_MODELS = os.getenv("OPENVINO_PRELOAD_MODELS", "false").lower() in {"1", "true", "yes"}
MODEL_CACHE_DIR = os.getenv("MODEL_CACHE_DIR", "/app/models")

# Global model manager
openvino_manager: OpenVINOManager = None

@asynccontextmanager
async def lifespan(app: FastAPI):
    """Application lifespan manager"""
    global openvino_manager
    
    logger.info("🚀 Starting OpenVINO Service...")
    try:
<<<<<<< HEAD
        openvino_manager = OpenVINOManager()
        if PRELOAD_MODELS:
            await openvino_manager.initialize()
            logger.info("✅ OpenVINO Service started successfully (models preloaded)")
        else:
            logger.info("✅ OpenVINO Service started successfully (models will lazy-load)")
    except Exception:
        logger.exception("❌ Failed to start OpenVINO Service")
=======
        openvino_manager = OpenVINOManager(models_dir=MODEL_CACHE_DIR)
        if PRELOAD_MODELS:
            logger.info("⏳ Pre-loading OpenVINO models at startup (override via OPENVINO_PRELOAD_MODELS)")
            await openvino_manager.initialize()
        else:
            logger.info("✅ OpenVINO Service started in lazy-loading mode (set OPENVINO_PRELOAD_MODELS=1 to warm models)")
    except Exception as e:
        logger.error(f"❌ Failed to start OpenVINO Service: {e}")
>>>>>>> b17c7bfa
        raise
    
    yield
    
    # Shutdown
    logger.info("🛑 Shutting down OpenVINO Service...")
    if openvino_manager:
        await openvino_manager.cleanup()
    logger.info("✅ OpenVINO Service shutdown complete")

# Create FastAPI app
app = FastAPI(
    title="OpenVINO Service",
    description="Optimized model inference using OpenVINO INT8 quantization",
    version="1.0.0",
    lifespan=lifespan
)

# Add CORS middleware
app.add_middleware(
    CORSMiddleware,
    allow_origins=["*"],
    allow_credentials=True,
    allow_methods=["*"],
    allow_headers=["*"],
)

# Pydantic models
class EmbeddingRequest(BaseModel):
    texts: List[str] = Field(..., description="List of texts to embed")
    normalize: bool = Field(True, description="Normalize embeddings")

class EmbeddingResponse(BaseModel):
    embeddings: List[List[float]] = Field(..., description="Generated embeddings")
    model_name: str = Field(..., description="Model used")
    processing_time: float = Field(..., description="Processing time in seconds")

class RerankRequest(BaseModel):
    query: str = Field(..., description="Query text")
    candidates: List[Dict[str, Any]] = Field(..., description="Candidates to re-rank")
    top_k: int = Field(10, description="Number of top results to return")

class RerankResponse(BaseModel):
    ranked_candidates: List[Dict[str, Any]] = Field(..., description="Re-ranked candidates")
    model_name: str = Field(..., description="Model used")
    processing_time: float = Field(..., description="Processing time in seconds")

class ClassifyRequest(BaseModel):
    pattern_description: str = Field(..., description="Pattern description to classify")

class ClassifyResponse(BaseModel):
    category: str = Field(..., description="Pattern category")
    priority: str = Field(..., description="Pattern priority")
    model_name: str = Field(..., description="Model used")
    processing_time: float = Field(..., description="Processing time in seconds")


<<<<<<< HEAD
def _require_manager() -> OpenVINOManager:
    if not openvino_manager:
        raise HTTPException(status_code=503, detail="Service not ready")
    return openvino_manager


def _validate_text_batch(texts: List[str]) -> None:
    if not texts:
        raise HTTPException(status_code=400, detail="At least one text is required")
    if len(texts) > MAX_TEXTS:
        raise HTTPException(status_code=400, detail=f"Too many texts (max {MAX_TEXTS})")

    for idx, text in enumerate(texts):
        if not isinstance(text, str):
            raise HTTPException(status_code=400, detail=f"Text at index {idx} must be a string")
        if len(text) > MAX_TEXT_LENGTH:
            raise HTTPException(status_code=400, detail=f"Text at index {idx} exceeds {MAX_TEXT_LENGTH} characters")
        if not text.strip():
            raise HTTPException(status_code=400, detail="Texts cannot be empty strings")


def _validate_rerank_payload(query: str, candidates: List[Dict[str, Any]], top_k: int) -> None:
    if not query or not query.strip():
        raise HTTPException(status_code=400, detail="Query text is required")
    if len(query) > MAX_QUERY_LENGTH:
        raise HTTPException(status_code=400, detail=f"Query exceeds {MAX_QUERY_LENGTH} characters")

    if not candidates:
        raise HTTPException(status_code=400, detail="At least one candidate is required")
    if len(candidates) > MAX_RERANK_CANDIDATES:
        raise HTTPException(
            status_code=400,
            detail=f"Too many candidates (max {MAX_RERANK_CANDIDATES})"
        )

    for idx, candidate in enumerate(candidates):
        description = str(candidate.get("description", ""))
        if len(description) > MAX_TEXT_LENGTH:
            raise HTTPException(
                status_code=400,
                detail=f"Candidate description at index {idx} exceeds {MAX_TEXT_LENGTH} characters"
            )

    max_allowed = min(MAX_TOP_K, len(candidates))
    if top_k < 1 or top_k > max_allowed:
        raise HTTPException(
            status_code=400,
            detail=f"top_k must be between 1 and {max_allowed}"
        )
=======
def _validate_text_batch(texts: List[str]) -> None:
    if not texts:
        raise HTTPException(status_code=400, detail="At least one text is required")
    if len(texts) > MAX_EMBEDDING_TEXTS:
        raise HTTPException(
            status_code=400,
            detail=f"Too many texts supplied (max {MAX_EMBEDDING_TEXTS})"
        )
    for text in texts:
        if text is None:
            raise HTTPException(status_code=400, detail="Texts cannot be null")
        if len(text) > MAX_TEXT_LENGTH:
            raise HTTPException(
                status_code=400,
                detail=f"Text exceeds maximum length of {MAX_TEXT_LENGTH} characters"
            )


def _validate_rerank_request(request: RerankRequest) -> int:
    if not request.query or not request.query.strip():
        raise HTTPException(status_code=400, detail="Query text cannot be empty")
    if len(request.query) > MAX_TEXT_LENGTH:
        raise HTTPException(
            status_code=400,
            detail=f"Query exceeds maximum length of {MAX_TEXT_LENGTH} characters"
        )
    if not request.candidates:
        raise HTTPException(status_code=400, detail="At least one candidate is required")
    if len(request.candidates) > MAX_RERANK_CANDIDATES:
        raise HTTPException(
            status_code=400,
            detail=f"Too many candidates supplied (max {MAX_RERANK_CANDIDATES})"
        )
    if request.top_k <= 0:
        raise HTTPException(status_code=400, detail="top_k must be greater than zero")
    
    return min(request.top_k, len(request.candidates), MAX_RERANK_TOP_K)
>>>>>>> b17c7bfa


def _validate_pattern_description(description: str) -> None:
    if not description or not description.strip():
<<<<<<< HEAD
        raise HTTPException(status_code=400, detail="pattern_description cannot be empty")
    if len(description) > MAX_PATTERN_LENGTH:
        raise HTTPException(
            status_code=400,
            detail=f"pattern_description exceeds {MAX_PATTERN_LENGTH} characters"
=======
        raise HTTPException(status_code=400, detail="Pattern description is required")
    if len(description) > MAX_PATTERN_LENGTH:
        raise HTTPException(
            status_code=400,
            detail=f"Pattern description exceeds {MAX_PATTERN_LENGTH} characters"
>>>>>>> b17c7bfa
        )

# API Endpoints
@app.get("/health")
async def health_check():
<<<<<<< HEAD
    """Health check endpoint - reports readiness and model status."""
    manager = _require_manager()
    readiness = manager.is_ready()
    
    model_status = manager.get_model_status()
=======
    """Health check endpoint with model readiness information"""
    if not openvino_manager:
        raise HTTPException(status_code=503, detail="Service not initialized")
>>>>>>> b17c7bfa
    
    model_status = openvino_manager.get_model_status()
    ready_state = "ready" if model_status.get("all_models_loaded") else "warming"
    
    return {
<<<<<<< HEAD
        "status": "healthy" if readiness else "initializing",
        "service": "openvino-service",
        "ready": readiness,
        "models_loaded": model_status
=======
        "status": ready_state,
        "service": "openvino-service",
        "ready": model_status.get("ready_for_requests", False),
        "details": model_status
>>>>>>> b17c7bfa
    }

@app.get("/models/status")
async def get_model_status():
    """Get detailed model status"""
    manager = _require_manager()
    return manager.get_model_status()

@app.post("/embeddings", response_model=EmbeddingResponse)
async def generate_embeddings(request: EmbeddingRequest):
    """Generate embeddings for texts"""
    manager = _require_manager()
    _validate_text_batch(request.texts)
    
    _validate_text_batch(request.texts)
    
    try:
        start_time = time.perf_counter()
        
        embeddings = await manager.generate_embeddings(
            texts=request.texts,
            normalize=request.normalize
        )
        
        processing_time = time.perf_counter() - start_time
        
        return EmbeddingResponse(
            embeddings=embeddings.tolist(),
            model_name="all-MiniLM-L6-v2",
            processing_time=processing_time
        )
<<<<<<< HEAD
    
    except asyncio.TimeoutError:
        timeout = manager.inference_timeout
        logger.warning("Embedding generation timed out after %.2fs", timeout)
        raise HTTPException(status_code=504, detail=f"Embedding generation timed out after {timeout} seconds")
    except HTTPException:
        raise
=======
    except HTTPException:
        raise
    except ValueError as exc:
        raise HTTPException(status_code=400, detail=str(exc))
>>>>>>> b17c7bfa
    except Exception:
        logger.exception("Error generating embeddings")
        raise HTTPException(status_code=500, detail="Embedding generation failed")

@app.post("/rerank", response_model=RerankResponse)
async def rerank_candidates(request: RerankRequest):
    """Re-rank candidates using bge-reranker"""
    manager = _require_manager()
    _validate_rerank_payload(request.query, request.candidates, request.top_k)
    
    top_k = _validate_rerank_request(request)
    
    try:
        start_time = time.perf_counter()
        
        ranked_candidates = await manager.rerank(
            query=request.query,
            candidates=request.candidates,
            top_k=top_k
        )
        
        processing_time = time.perf_counter() - start_time
        
        return RerankResponse(
            ranked_candidates=ranked_candidates,
            model_name="bge-reranker-base",
            processing_time=processing_time
        )
<<<<<<< HEAD
    
    except asyncio.TimeoutError:
        timeout = manager.inference_timeout
        logger.warning("Re-ranking timed out after %.2fs", timeout)
        raise HTTPException(status_code=504, detail=f"Re-ranking timed out after {timeout} seconds")
    except HTTPException:
        raise
=======
    except HTTPException:
        raise
    except ValueError as exc:
        raise HTTPException(status_code=400, detail=str(exc))
>>>>>>> b17c7bfa
    except Exception:
        logger.exception("Error re-ranking candidates")
        raise HTTPException(status_code=500, detail="Re-ranking failed")

@app.post("/classify", response_model=ClassifyResponse)
async def classify_pattern(request: ClassifyRequest):
    """Classify pattern using flan-t5-small"""
    manager = _require_manager()
    _validate_pattern_description(request.pattern_description)
    
    _validate_pattern_description(request.pattern_description)
    
    try:
        start_time = time.perf_counter()
        
        classification = await manager.classify_pattern(
            pattern_description=request.pattern_description
        )
        
        processing_time = time.perf_counter() - start_time
        
        return ClassifyResponse(
            category=classification['category'],
            priority=classification['priority'],
            model_name="flan-t5-small",
            processing_time=processing_time
        )
<<<<<<< HEAD
    
    except asyncio.TimeoutError:
        timeout = manager.inference_timeout
        logger.warning("Pattern classification timed out after %.2fs", timeout)
        raise HTTPException(status_code=504, detail=f"Classification timed out after {timeout} seconds")
    except HTTPException:
        raise
=======
    except HTTPException:
        raise
    except ValueError as exc:
        raise HTTPException(status_code=400, detail=str(exc))
>>>>>>> b17c7bfa
    except Exception:
        logger.exception("Error classifying pattern")
        raise HTTPException(status_code=500, detail="Classification failed")

if __name__ == "__main__":
    import uvicorn
    uvicorn.run(app, host="0.0.0.0", port=8019)<|MERGE_RESOLUTION|>--- conflicted
+++ resolved
@@ -52,7 +52,6 @@
     
     logger.info("🚀 Starting OpenVINO Service...")
     try:
-<<<<<<< HEAD
         openvino_manager = OpenVINOManager()
         if PRELOAD_MODELS:
             await openvino_manager.initialize()
@@ -61,16 +60,6 @@
             logger.info("✅ OpenVINO Service started successfully (models will lazy-load)")
     except Exception:
         logger.exception("❌ Failed to start OpenVINO Service")
-=======
-        openvino_manager = OpenVINOManager(models_dir=MODEL_CACHE_DIR)
-        if PRELOAD_MODELS:
-            logger.info("⏳ Pre-loading OpenVINO models at startup (override via OPENVINO_PRELOAD_MODELS)")
-            await openvino_manager.initialize()
-        else:
-            logger.info("✅ OpenVINO Service started in lazy-loading mode (set OPENVINO_PRELOAD_MODELS=1 to warm models)")
-    except Exception as e:
-        logger.error(f"❌ Failed to start OpenVINO Service: {e}")
->>>>>>> b17c7bfa
         raise
     
     yield
@@ -128,7 +117,6 @@
     processing_time: float = Field(..., description="Processing time in seconds")
 
 
-<<<<<<< HEAD
 def _require_manager() -> OpenVINOManager:
     if not openvino_manager:
         raise HTTPException(status_code=503, detail="Service not ready")
@@ -178,94 +166,34 @@
             status_code=400,
             detail=f"top_k must be between 1 and {max_allowed}"
         )
-=======
-def _validate_text_batch(texts: List[str]) -> None:
-    if not texts:
-        raise HTTPException(status_code=400, detail="At least one text is required")
-    if len(texts) > MAX_EMBEDDING_TEXTS:
-        raise HTTPException(
-            status_code=400,
-            detail=f"Too many texts supplied (max {MAX_EMBEDDING_TEXTS})"
-        )
-    for text in texts:
-        if text is None:
-            raise HTTPException(status_code=400, detail="Texts cannot be null")
-        if len(text) > MAX_TEXT_LENGTH:
-            raise HTTPException(
-                status_code=400,
-                detail=f"Text exceeds maximum length of {MAX_TEXT_LENGTH} characters"
-            )
-
-
-def _validate_rerank_request(request: RerankRequest) -> int:
-    if not request.query or not request.query.strip():
-        raise HTTPException(status_code=400, detail="Query text cannot be empty")
-    if len(request.query) > MAX_TEXT_LENGTH:
-        raise HTTPException(
-            status_code=400,
-            detail=f"Query exceeds maximum length of {MAX_TEXT_LENGTH} characters"
-        )
-    if not request.candidates:
-        raise HTTPException(status_code=400, detail="At least one candidate is required")
-    if len(request.candidates) > MAX_RERANK_CANDIDATES:
-        raise HTTPException(
-            status_code=400,
-            detail=f"Too many candidates supplied (max {MAX_RERANK_CANDIDATES})"
-        )
-    if request.top_k <= 0:
-        raise HTTPException(status_code=400, detail="top_k must be greater than zero")
-    
-    return min(request.top_k, len(request.candidates), MAX_RERANK_TOP_K)
->>>>>>> b17c7bfa
 
 
 def _validate_pattern_description(description: str) -> None:
     if not description or not description.strip():
-<<<<<<< HEAD
         raise HTTPException(status_code=400, detail="pattern_description cannot be empty")
     if len(description) > MAX_PATTERN_LENGTH:
         raise HTTPException(
             status_code=400,
             detail=f"pattern_description exceeds {MAX_PATTERN_LENGTH} characters"
-=======
-        raise HTTPException(status_code=400, detail="Pattern description is required")
-    if len(description) > MAX_PATTERN_LENGTH:
-        raise HTTPException(
-            status_code=400,
-            detail=f"Pattern description exceeds {MAX_PATTERN_LENGTH} characters"
->>>>>>> b17c7bfa
         )
 
 # API Endpoints
 @app.get("/health")
 async def health_check():
-<<<<<<< HEAD
     """Health check endpoint - reports readiness and model status."""
     manager = _require_manager()
     readiness = manager.is_ready()
     
     model_status = manager.get_model_status()
-=======
-    """Health check endpoint with model readiness information"""
-    if not openvino_manager:
-        raise HTTPException(status_code=503, detail="Service not initialized")
->>>>>>> b17c7bfa
     
     model_status = openvino_manager.get_model_status()
     ready_state = "ready" if model_status.get("all_models_loaded") else "warming"
     
     return {
-<<<<<<< HEAD
         "status": "healthy" if readiness else "initializing",
         "service": "openvino-service",
         "ready": readiness,
         "models_loaded": model_status
-=======
-        "status": ready_state,
-        "service": "openvino-service",
-        "ready": model_status.get("ready_for_requests", False),
-        "details": model_status
->>>>>>> b17c7bfa
     }
 
 @app.get("/models/status")
@@ -297,7 +225,6 @@
             model_name="all-MiniLM-L6-v2",
             processing_time=processing_time
         )
-<<<<<<< HEAD
     
     except asyncio.TimeoutError:
         timeout = manager.inference_timeout
@@ -305,12 +232,6 @@
         raise HTTPException(status_code=504, detail=f"Embedding generation timed out after {timeout} seconds")
     except HTTPException:
         raise
-=======
-    except HTTPException:
-        raise
-    except ValueError as exc:
-        raise HTTPException(status_code=400, detail=str(exc))
->>>>>>> b17c7bfa
     except Exception:
         logger.exception("Error generating embeddings")
         raise HTTPException(status_code=500, detail="Embedding generation failed")
@@ -339,7 +260,6 @@
             model_name="bge-reranker-base",
             processing_time=processing_time
         )
-<<<<<<< HEAD
     
     except asyncio.TimeoutError:
         timeout = manager.inference_timeout
@@ -347,12 +267,6 @@
         raise HTTPException(status_code=504, detail=f"Re-ranking timed out after {timeout} seconds")
     except HTTPException:
         raise
-=======
-    except HTTPException:
-        raise
-    except ValueError as exc:
-        raise HTTPException(status_code=400, detail=str(exc))
->>>>>>> b17c7bfa
     except Exception:
         logger.exception("Error re-ranking candidates")
         raise HTTPException(status_code=500, detail="Re-ranking failed")
@@ -380,7 +294,6 @@
             model_name="flan-t5-small",
             processing_time=processing_time
         )
-<<<<<<< HEAD
     
     except asyncio.TimeoutError:
         timeout = manager.inference_timeout
@@ -388,12 +301,6 @@
         raise HTTPException(status_code=504, detail=f"Classification timed out after {timeout} seconds")
     except HTTPException:
         raise
-=======
-    except HTTPException:
-        raise
-    except ValueError as exc:
-        raise HTTPException(status_code=400, detail=str(exc))
->>>>>>> b17c7bfa
     except Exception:
         logger.exception("Error classifying pattern")
         raise HTTPException(status_code=500, detail="Classification failed")
