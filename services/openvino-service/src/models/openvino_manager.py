--- conflicted
+++ resolved
@@ -15,7 +15,6 @@
 import gc
 import logging
 import os
-<<<<<<< HEAD
 import shutil
 from contextlib import suppress
 from pathlib import Path
@@ -27,17 +26,6 @@
 
 INFERENCE_TIMEOUT_SECONDS = float(os.getenv("OPENVINO_INFERENCE_TIMEOUT", "30"))
 CLEAN_CACHE_ON_SHUTDOWN = os.getenv("OPENVINO_CLEAN_CACHE_ON_SHUTDOWN", "true").lower() not in {"false", "0", "no"}
-=======
-from contextlib import suppress
-from pathlib import Path
-from typing import Any, Dict, List, Optional
-
-import numpy as np
-
-MODEL_LOAD_TIMEOUT = float(os.getenv("OPENVINO_MODEL_LOAD_TIMEOUT", "180"))
-INFERENCE_TIMEOUT = float(os.getenv("OPENVINO_INFERENCE_TIMEOUT", "30"))
-CLEAR_CACHE_ON_CLEANUP = os.getenv("OPENVINO_CLEAR_CACHE_ON_CLEANUP", "0").lower() in {"1", "true", "yes"}
->>>>>>> b17c7bfa
 
 logger = logging.getLogger(__name__)
 
@@ -73,14 +61,9 @@
         self._classifier_lock = asyncio.Lock()
         
         self.use_openvino = False  # Use standard models for compatibility
-<<<<<<< HEAD
         self._initialized = True  # Ready for lazy loading immediately
         self._startup_strategy = "lazy"
         self.inference_timeout = INFERENCE_TIMEOUT_SECONDS
-=======
-        self._initialized = False
-        self._last_ready_state = False
->>>>>>> b17c7bfa
         
         logger.info("OpenVINOManager initialized (models will load on first use)")
     
@@ -120,7 +103,6 @@
         self._classifier_tokenizer = None
         
         self._initialized = False
-<<<<<<< HEAD
         self._startup_strategy = "lazy"
 
         self._force_memory_cleanup()
@@ -131,89 +113,17 @@
     def is_ready(self) -> bool:
         """Check if service is ready to accept requests (lazy or preloaded)."""
         return self._initialized
-=======
-        self._last_ready_state = False
-        
-        gc.collect()
-        self._cleanup_torch_cache()
-        
-        if self.clear_cache_on_cleanup:
-            self._purge_model_cache()
-        
-        logger.info("✅ OpenVINO models cleaned up")
-    
-    def _models_ready(self) -> bool:
-        return all([
-            self._embed_model is not None,
-            self._reranker_model is not None,
-            self._classifier_model is not None
-        ])
-    
-    def _refresh_initialized_flag(self) -> None:
-        ready = self._models_ready()
-        if ready != self._last_ready_state:
-            state = "ready" if ready else "not fully loaded"
-            logger.info("OpenVINO models now %s", state)
-            self._last_ready_state = ready
-        self._initialized = ready
-    
-    async def _run_blocking(self, func, *args, timeout: Optional[float] = None, **kwargs):
-        """
-        Run blocking CPU-bound work in the default executor with a timeout.
-        """
-        loop = asyncio.get_running_loop()
-        bound = functools.partial(func, *args, **kwargs)
-        return await asyncio.wait_for(
-            loop.run_in_executor(None, bound),
-            timeout=timeout or self.model_load_timeout
-        )
-    
-    def _cleanup_torch_cache(self) -> None:
-        with suppress(ImportError):
-            import torch  # type: ignore
-            if torch.cuda.is_available():
-                torch.cuda.empty_cache()
-    
-    def _purge_model_cache(self) -> None:
-        logger.info("Clearing cached model artifacts from %s", self.models_dir)
-        for artifact in self.models_dir.glob("*"):
-            with suppress(OSError):
-                if artifact.is_file():
-                    artifact.unlink(missing_ok=True)
-                else:
-                    for child in sorted(artifact.glob("**/*"), reverse=True):
-                        if child.is_file():
-                            with suppress(OSError):
-                                child.unlink()
-                        else:
-                            with suppress(OSError):
-                                child.rmdir()
-                    with suppress(OSError):
-                        artifact.rmdir()
-    
-    def is_ready(self) -> bool:
-        """Check if service is ready"""
-        return self._models_ready()
->>>>>>> b17c7bfa
     
     async def _load_embedding_model(self):
         """Load embedding model (lazy load)"""
         if self._embed_model is not None:
             return
-<<<<<<< HEAD
 
         lock = self._get_lock("_embed_lock")
         async with lock:
             if self._embed_model is not None:
                 return
 
-=======
-        
-        async with self._embed_lock:
-            if self._embed_model is not None:
-                return
-            
->>>>>>> b17c7bfa
             logger.info("Loading embedding model: all-MiniLM-L6-v2...")
             
             try:
@@ -260,36 +170,20 @@
                 )
                 self._embed_tokenizer = None
                 logger.info("✅ Loaded standard embedding model (80MB)")
-<<<<<<< HEAD
             except Exception as exc:
                 logger.exception("Failed to load embedding model")
                 raise RuntimeError("Failed to load embedding model") from exc
-=======
-            except (OSError, RuntimeError, MemoryError, asyncio.TimeoutError) as exc:
-                logger.exception("❌ Failed to load embedding model: %s", exc)
-                raise
-            finally:
-                self._refresh_initialized_flag()
->>>>>>> b17c7bfa
     
     async def _load_reranker_model(self):
         """Load re-ranker model (lazy load)"""
         if self._reranker_model is not None:
             return
-<<<<<<< HEAD
 
         lock = self._get_lock("_reranker_lock")
         async with lock:
             if self._reranker_model is not None:
                 return
 
-=======
-        
-        async with self._reranker_lock:
-            if self._reranker_model is not None:
-                return
-            
->>>>>>> b17c7bfa
             logger.info("Loading re-ranker model: bge-reranker-base...")
             
             try:
@@ -337,36 +231,20 @@
                     timeout=self.model_load_timeout
                 )
                 logger.info("✅ Loaded standard re-ranker (1.1GB)")
-<<<<<<< HEAD
             except Exception as exc:
                 logger.exception("Failed to load reranker model")
                 raise RuntimeError("Failed to load reranker model") from exc
-=======
-            except (OSError, RuntimeError, MemoryError, asyncio.TimeoutError) as exc:
-                logger.exception("❌ Failed to load reranker model: %s", exc)
-                raise
-            finally:
-                self._refresh_initialized_flag()
->>>>>>> b17c7bfa
     
     async def _load_classifier_model(self):
         """Load classifier model (lazy load)"""
         if self._classifier_model is not None:
             return
-<<<<<<< HEAD
 
         lock = self._get_lock("_classifier_lock")
         async with lock:
             if self._classifier_model is not None:
                 return
 
-=======
-        
-        async with self._classifier_lock:
-            if self._classifier_model is not None:
-                return
-            
->>>>>>> b17c7bfa
             logger.info("Loading classifier model: flan-t5-small...")
             
             try:
@@ -415,17 +293,9 @@
                     timeout=self.model_load_timeout
                 )
                 logger.info("✅ Loaded standard classifier (300MB)")
-<<<<<<< HEAD
             except Exception as exc:
                 logger.exception("Failed to load classifier model")
                 raise RuntimeError("Failed to load classifier model") from exc
-=======
-            except (OSError, RuntimeError, MemoryError, asyncio.TimeoutError) as exc:
-                logger.exception("❌ Failed to load classifier model: %s", exc)
-                raise
-            finally:
-                self._refresh_initialized_flag()
->>>>>>> b17c7bfa
     
     async def generate_embeddings(self, texts: List[str], normalize: bool = True) -> np.ndarray:
         """
@@ -439,20 +309,12 @@
         
         if self.use_openvino and self._embed_tokenizer is not None:
             # OpenVINO path
-<<<<<<< HEAD
             def _encode_openvino() -> np.ndarray:
-=======
-            def _encode_openvino():
->>>>>>> b17c7bfa
                 inputs = self._embed_tokenizer(
                     texts,
                     padding=True,
                     truncation=True,
-<<<<<<< HEAD
                     return_tensors='pt',
-=======
-                    return_tensors="pt",
->>>>>>> b17c7bfa
                     max_length=256
                 )
                 outputs = None
@@ -465,7 +327,6 @@
                     if outputs is not None:
                         del outputs
                     gc.collect()
-<<<<<<< HEAD
 
             embeddings = await self._run_blocking(_encode_openvino)
         else:
@@ -476,22 +337,6 @@
                 convert_to_numpy=True
             )
             gc.collect()
-=======
-            
-            embeddings = await self._run_blocking(
-                _encode_openvino,
-                timeout=self.inference_timeout
-            )
-        else:
-            # Standard sentence-transformers path
-            def _encode_standard():
-                return self._embed_model.encode(texts, convert_to_numpy=True)
-            
-            embeddings = await self._run_blocking(
-                _encode_standard,
-                timeout=self.inference_timeout
-            )
->>>>>>> b17c7bfa
         
         # Normalize for dot-product scoring
         if normalize:
@@ -519,7 +364,6 @@
             return []
         
         await self._load_reranker_model()
-<<<<<<< HEAD
         top_k = min(top_k, len(candidates))
 
         def _rerank() -> List[Dict]:
@@ -529,21 +373,6 @@
                 pair = f"{query} [SEP] {text}"
                 
                 inputs = self._reranker_tokenizer(pair, return_tensors='pt', truncation=True, max_length=512)
-=======
-        
-        def _rerank_sync():
-            scores = []
-            for candidate in candidates:
-                text = candidate.get("description") or candidate.get("name") or str(candidate)
-                pair = f"{query} [SEP] {text}"
-                
-                inputs = self._reranker_tokenizer(
-                    pair,
-                    return_tensors="pt",
-                    truncation=True,
-                    max_length=512
-                )
->>>>>>> b17c7bfa
                 outputs = None
                 try:
                     outputs = self._reranker_model(**inputs)
@@ -556,18 +385,9 @@
                     gc.collect()
             
             ranked = sorted(scores, key=lambda x: x[1], reverse=True)
-<<<<<<< HEAD
             return [candidate for candidate, _ in ranked[:top_k]]
 
         return await self._run_blocking(_rerank)
-=======
-            return [candidate for candidate, score in ranked[:top_k]]
-        
-        return await self._run_blocking(
-            _rerank_sync,
-            timeout=self.inference_timeout
-        )
->>>>>>> b17c7bfa
     
     async def classify_pattern(self, pattern_description: str) -> Dict[str, str]:
         """
@@ -583,22 +403,14 @@
             raise ValueError("Pattern description is required for classification")
         
         await self._load_classifier_model()
-<<<<<<< HEAD
 
         category_prompt = f"""Classify this smart home pattern into ONE category: energy, comfort, security, or convenience.
-=======
-        
-        def _classify_sync():
-            # Classify category
-            category_prompt = f"""Classify this smart home pattern into ONE category: energy, comfort, security, or convenience.
->>>>>>> b17c7bfa
 
 Pattern: {pattern_description}
 
 Respond with only the category name (one word).
 
 Category:"""
-<<<<<<< HEAD
 
         def _classify() -> Dict[str, str]:
             def _generate(prompt: str) -> str:
@@ -616,30 +428,6 @@
             category_raw = _generate(category_prompt)
             category = self._parse_category(category_raw)
 
-=======
-            
-            def _generate(prompt: str) -> str:
-                inputs = self._classifier_tokenizer(
-                    prompt,
-                    return_tensors="pt",
-                    max_length=512,
-                    truncation=True
-                )
-                outputs = None
-                try:
-                    outputs = self._classifier_model.generate(**inputs, max_new_tokens=5)
-                    return self._classifier_tokenizer.decode(outputs[0], skip_special_tokens=True)
-                finally:
-                    del inputs
-                    if outputs is not None:
-                        del outputs
-                    gc.collect()
-            
-            category_raw = _generate(category_prompt)
-            category = self._parse_category(category_raw)
-            
-            # Classify priority
->>>>>>> b17c7bfa
             priority_prompt = f"""Rate priority (high, medium, or low) for this smart home pattern.
 
 Pattern: {pattern_description}
@@ -648,7 +436,6 @@
 Respond with only the priority level (one word).
 
 Priority:"""
-<<<<<<< HEAD
 
             priority_raw = _generate(priority_prompt)
             priority = self._parse_priority(priority_raw)
@@ -697,21 +484,6 @@
                 logger.warning("Unable to remove cached model %s: %s", child, exc)
 
         self.models_dir.mkdir(parents=True, exist_ok=True)
-=======
-            
-            priority_raw = _generate(priority_prompt)
-            priority = self._parse_priority(priority_raw)
-            
-            return {
-                "category": category,
-                "priority": priority
-            }
-        
-        return await self._run_blocking(
-            _classify_sync,
-            timeout=self.inference_timeout
-        )
->>>>>>> b17c7bfa
     
     def _parse_category(self, text: str) -> str:
         """Parse flan-t5 output to valid category with fallback"""
@@ -756,7 +528,6 @@
     def get_model_status(self) -> Dict[str, Any]:
         """Return a detailed snapshot of model readiness."""
         return {
-<<<<<<< HEAD
             'embedding_model': 'all-MiniLM-L6-v2',
             'embedding_loaded': self._embed_model is not None,
             'reranker_model': 'bge-reranker-base',
@@ -769,22 +540,4 @@
             'inference_timeout_seconds': self.inference_timeout,
             'model_cache_dir': str(self.models_dir)
         }
-    
-=======
-            "embedding_model": "all-MiniLM-L6-v2",
-            "embedding_loaded": self._embed_model is not None,
-            "reranker_model": "bge-reranker-base",
-            "reranker_loaded": self._reranker_model is not None,
-            "classifier_model": "flan-t5-small",
-            "classifier_loaded": self._classifier_model is not None,
-            "openvino_enabled": self.use_openvino,
-            "models_dir": str(self.models_dir),
-            "model_load_timeout_sec": self.model_load_timeout,
-            "inference_timeout_sec": self.inference_timeout,
-            "clear_cache_on_cleanup": self.clear_cache_on_cleanup,
-            "all_models_loaded": self._models_ready(),
-            "initialized": self._initialized,
-            "lazy_loading": True,
-            "ready_for_requests": True
-        }
->>>>>>> b17c7bfa
+    